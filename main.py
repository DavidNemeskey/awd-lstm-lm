--- conflicted
+++ resolved
@@ -143,45 +143,6 @@
         i += seq_len
 
 
-<<<<<<< HEAD
-# Loop over epochs.
-lr = args.lr
-best_val_loss = []
-stored_loss = 100000000
-
-# At any point you can hit Ctrl + C to break out of training early.
-try:
-    optimizer = None
-    # Ensure the optimizer is optimizing params, which includes both the model's weights as well as the criterion's weight (i.e. Adaptive Softmax)
-    if args.optimizer == 'sgd':
-        optimizer = torch.optim.SGD(params, lr=args.lr, weight_decay=args.wdecay)
-    if args.optimizer == 'adam':
-        optimizer = torch.optim.Adam(params, lr=args.lr, weight_decay=args.wdecay)
-    for epoch in range(1, args.epochs+1):
-        epoch_start_time = time.time()
-        train()
-        if 't0' in optimizer.param_groups[0]:
-            tmp = {}
-            for prm in model.parameters():
-                tmp[prm] = prm.data.clone()
-                prm.data = optimizer.state[prm]['ax'].clone()
-
-            val_loss2 = evaluate(val_data, eval_batch_size)
-            print('-' * 89)
-            print('| end of epoch {:3d} | time: {:5.2f}s | valid loss {:5.2f} | '
-                  'valid ppl {:8.2f} | valid bpc {:8.3f}'.format(
-                      epoch, (time.time() - epoch_start_time), val_loss2,
-                      math.exp(val_loss2), val_loss2 / math.log(2)))
-            print('-' * 89, flush=True)
-
-            if val_loss2 < stored_loss:
-                model_save(args.save)
-                print('Saving Averaged!', flush=True)
-                stored_loss = val_loss2
-
-            for prm in model.parameters():
-                prm.data = tmp[prm].clone()
-=======
 def evaluate(data_source, model, criterion, ntokens, bptt, batch_size=10):
     # Turn on evaluation mode which disables dropout.
     model.eval()
@@ -209,7 +170,6 @@
     with open(fn, 'rb') as f:
         model, criterion, optimizer = torch.load(f)
     return model, criterion, optimizer
->>>>>>> 0f738394
 
 
 def main():
